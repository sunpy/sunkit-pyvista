--- conflicted
+++ resolved
@@ -390,14 +390,14 @@
         if not color_func:
             def color_func(field_line):
                 color = {0: 'black', -1: 'tab:blue', 1: 'tab:red'}.get(field_line.polarity)
-                return color
+                return colors.to_rgb(color)
 
         field_line_meshes = pv.MultiBlock([])
         for field_line in field_lines:
             grid = self._coords_to_xyz(field_line.coords.ravel())
             field_line_mesh = pv.StructuredGrid(grid[:, 0], grid[:, 1], grid[:, 2])
-
             color = color_func(field_line)
+            opacity = 1
             if isinstance(color, tuple):
                 color = list(color)
                 if len(color) == 4:
@@ -405,7 +405,7 @@
                     color = color[:3]
 
             field_line_mesh.add_field_array([color], 'color')
-            self.plotter.add_mesh(field_line_mesh, color=color, **kwargs)
+            self.plotter.add_mesh(field_line_mesh, color=color, opacity=opacity, **kwargs)
             field_line_meshes.append(field_line_mesh)
 
         self._add_mesh_to_dict(block_name='field_lines', mesh=field_line_meshes)
@@ -454,21 +454,9 @@
             if isinstance(block, pv.MultiBlock):
                 self._loop_through_meshes(block)
             else:
-<<<<<<< HEAD
-                color = dict(block.field_arrays).pop('color', [None])[0]
-
-                # Check for either a string or an (r,g,b) value
-                if not (isinstance(color, str) or isinstance(color, pyvista.core.pyvista_ndarray.pyvista_ndarray)):
-                    color = None
-                if color in _cmap_registry:
-                    self.plotter.add_mesh(block, cmap=color)
-                else:
-                    self.plotter.add_mesh(block, color=color)
-=======
                 color = dict(block.field_arrays).get('color', None)
                 cmap = dict(block.field_arrays).get('cmap', [None])[0]
                 self.plotter.add_mesh(block, color=color, cmap=cmap)
->>>>>>> 289f4821
 
     def load(self, filepath):
         """
