import functools
from functools import partial

import numpy as np
import pyvista as pv
import pyvistaqt as pvq

import astropy.units as u
from astropy.constants import R_sun
from astropy.coordinates import Longitude, SkyCoord
from astropy.visualization import AsymmetricPercentileInterval
from sunpy.coordinates import HeliocentricInertial
from sunpy.coordinates.utils import get_rectangle_coordinates
from sunpy.map import GenericMap
from sunpy.map.maputils import all_corner_coords_from_map
from sunpy.util import expand_list
from sunpy.visualization._quadrangle import Quadrangle

from sunkit_pyvista.mapsequence_animator import SequenceAnimator

__all__ = ['SunpyPlotter']


class SunpyPlotter:
    """
    A plotter for 3D data.

    This class wraps `pyvsita.Plotter` to provide coordinate-aware plotting.
    For now, all coordinates are converted to
    a specific frame (`~sunpy.coordinates.HeliocentricInertial` by default),
    and distance units are such that :math:`R_{sun} = 1`.

    Parameters
    ----------
    coordinate_frame : `astropy.coordinates.BaseFrame`
        Coordinate frame of the plot. The x, y, z axes of the pyvista plotter
        will be the x, y, z axes in this coordinate system.
    """
    def __init__(self, coordinate_frame=None):
        if coordinate_frame is None:
            coordinate_frame = HeliocentricInertial()
        self._coordinate_frame = coordinate_frame
        self._plotter = pv.Plotter()
        self.camera = self._plotter.camera
        self.bg_plotter = pvq.BackgroundPlotter()

    @property
    def coordinate_frame(self):
        """
        Coordinate frame of the plot.
        """
        return self._coordinate_frame

    @property
    def plotter(self):
        """
        `pyvista.Plotter`.
        """
        return self._plotter

    @functools.wraps(pv.Plotter.show)
    def show(self, *args, **kwargs):
        """
        Show the plot.
        """
        self.plotter.show(*args, **kwargs)

    def _toggle_animation(self, state, animate):
        animate.animation_state = state

    def _coords_to_xyz(self, coords):
        coords = coords.transform_to(self.coordinate_frame)
        coords.representation_type = 'cartesian'
        return np.column_stack((coords.x.to_value(R_sun),
                                coords.y.to_value(R_sun),
                                coords.z.to_value(R_sun)))

    def _get_clim(self, data, clip_interval):
        """
        Get vmin, vmax of a data slice when clip_interval is specified.
        """
        percent_limits = clip_interval.to('%').value
        vmin, vmax = AsymmetricPercentileInterval(*percent_limits).get_limits(data)
        return [vmin, vmax]

    def set_camera_coordinate(self, coord):
        """
        Sets the inital camera position of the rendered plot.

        Parameters
        ----------
        coords : `astropy.coordinates.SkyCoord`
            Coordinates of the camera.
        """
        camera_position = self._coords_to_xyz(coord)
        pos = tuple(camera_position[0])
        self.plotter.camera.position = pos

    @u.quantity_input
    def set_view_angle(self, angle: u.deg):
        """
        Sets the view angle of the camera to the specified value

        Parameters
        ----------
        angle : `astropy.units.Quantity`
            The viewing angle.
        """
        view_angle = angle.to_value(u.deg)
        if not (view_angle > 0 and view_angle <= 180):
            raise ValueError("specified view angle must be "
                             "0 deg < angle <= 180 deg")
        # Zoom/view_angle = current view angle (default is set to 30 degrees) / 1
        zoom_value = self.camera.view_angle / view_angle
        self.plotter.camera.zoom(zoom_value)

    def _pyvista_mesh(self, m):
        """
        Create a mesh from a map.

        Parameters
        ----------
        m : `sunpy.map.Map`
            The map to use.

        Returns
        -------
        `pyvista.StructuredGrid`
        """
        corner_coords = all_corner_coords_from_map(m)
        nodes = self._coords_to_xyz(corner_coords.ravel())
        grid = pv.StructuredGrid()
        grid.points = nodes
        grid.dimensions = [m.data.shape[0] + 1,
                           m.data.shape[1] + 1,
                           1]
        data = m.data.T.reshape(-1)
        grid['data'] = m.plot_settings['norm'](data)
        return grid

    @u.quantity_input
    def plot_map(self, m, clip_interval: u.percent = None, **kwargs):
        """
        Plot a map.

        Parameters
        ----------
        m : `sunpy.map.Map`
            Map to be plotted.
        clip_interval : two-element `~astropy.units.Quantity`, optional
            If provided, the data will be clipped to the percentile
            interval bounded by the two numbers.
        **kwargs :
            Keyword arguments are handed to `pyvista.Plotter.add_mesh`.
        """
        cmap = kwargs.pop('cmap', m.cmap)
        mesh = self._pyvista_mesh(m)
<<<<<<< HEAD
        self.plotter.add_mesh(mesh, cmap=cmap, **kwargs)
        return mesh

    def plot_map_sequence(self, *args, interval=2, **kwargs):
        """
        Plot a sequence of maps as an animation.

        Parameters
        ----------
        m : `sunpy.map.Map`
            Map(s) to be plotted.
        **kwargs :
            Keyword arguments are handed to `pyvistaq.BackGroundplotter.add_mesh`.
        """
        map_meshes = []
        color_maps = []

        maps = expand_list(args)
        for m in maps:
            if not isinstance(m, GenericMap):
                raise ValueError(
                    'MapSequence expects pre-constructed map objects.')
        for m in maps:
            mesh = self._pyvista_mesh(m)
            map_meshes.append(mesh)
            color_maps.append(m.cmap)
        animate = SequenceAnimator(time=interval, map_meshes=map_meshes,
                                   color_maps=color_maps, **kwargs)

        self.bg_plotter.add_mesh(map_meshes[0], cmap=color_maps[0], **kwargs)
        self.bg_plotter.add_checkbox_button_widget(
            partial(self._toggle_animation, animate=animate),
            value=False, color_on='green')
        self.bg_plotter.add_callback(partial(animate,
                                     bg_plotter=self.bg_plotter,
                                     **kwargs), interval=16)
        self.bg_plotter.add_text("Play", position=(70, 10))
        self.bg_plotter.enable_anti_aliasing()
        self.bg_plotter.hide_axes()
        self.bg_plotter.app.exec_()
=======
>>>>>>> d50dc810

        if clip_interval is not None:
            if len(clip_interval) == 2:
                clim = self._get_clim(data=mesh['data'],
                                      clip_interval=clip_interval)
            else:
                raise ValueError("Clip percentile interval must be "
                                 "specified as two numbers.")
        else:
            clim = [0, 1]
        self.plotter.add_mesh(mesh, cmap=cmap, clim=clim, **kwargs)

    def plot_coordinates(self, coords, radius=0.05, **kwargs):
        """
        Plot a sphere if a single coordinate is passed and
        plots a line if multiple coordinates are passed.

        Parameters
        ----------
        coords : `astropy.coordinates.SkyCoord`
            Coordinate(s) to plot as a center of sphere or line.
        radius : `int`, optional
            Radius of the sphere times the radius of the sun
            to be plotted when a single coordinate is passed.
            Defaults to ``0.05`` times the radius of the sun.
        **kwargs :
            Keyword arguments are passed to `pyvista.Plotter.add_mesh`.

        Notes
        -----
        This plots a `pyvista.Sphere` object if a single coordinate is passed
        and plots a `pyvista.Spline` object if multiple coordinates are passed.
        ``radius`` is only considered when a sphere is plotted.
        """
        points = self._coords_to_xyz(coords)
        if points.shape[0] > 1:
            point_mesh = pv.Spline(points)
        else:
            point_mesh = pv.Sphere(radius=radius, center=points[0])
        self.plotter.add_mesh(point_mesh, smooth_shading=True, **kwargs)

    def plot_solar_axis(self, length=2.5, arrow_kwargs={}, **kwargs):
        """
        Plot the solar rotation axis as an arrow.

        Parameters
        ----------
        length : float
            Length of the arrow in multiples of solar radii.
        arrow_kwargs : dict
            Keyword arguments to be handed to `pyvista.Arrow`.
            ``start``, ``direction``, and ``scale`` cannot be manually
            specified, as they are automatically set.
        **kwargs :
            Keyword arguments are handed to `pyvista.Plotter.add_mesh`.
        """
        defaults = {'shaft_radius': 0.01,
                    'tip_length': 0.05,
                    'tip_radius': 0.02}
        defaults.update(arrow_kwargs)
        arrow = pv.Arrow(start=(0, 0, -length / 2),
                         direction=(0, 0, length),
                         scale='auto',
                         **defaults)
        self.plotter.add_mesh(arrow, **kwargs)

    def plot_quadrangle(self, bottom_left, top_right=None, width: u.deg = None, height: u.deg = None, **kwargs):
        """
        Plots a quadrangle on the given map.
        This draws a quadrangle that has corners at ``(bottom_left, top_right)``,
        if ``width`` and ``height`` are specified, they are respectively added to the
        longitude and latitude of the ``bottom_left`` coordinate to calculate a
        ``top_right`` coordinate.

        Parameters
        ----------
        bottom_left :`~astropy.coordinates.SkyCoord`
            The bottom-left coordinate of the quadrangle. It can
            have shape ``(2,)`` to simultaneously define ``top_right``.
        top_right : `~astropy.coordinates.SkyCoord`
            The top-right coordinate of the quadrangle.
        width : `astropy.units.Quantity`, optional
            The width of the quadrangle. Required if ``top_right`` is omitted.
        height : `astropy.units.Quantity`
            The height of the quadrangle. Required if ``top_right`` is omitted.
        **kwargs : Keyword arguments are handed to `pyvista.Plotter.add_mesh`.
        """
        bottom_left, top_right = get_rectangle_coordinates(
            bottom_left, top_right=top_right, width=width, height=height)
        width = Longitude(top_right.spherical.lon - bottom_left.spherical.lon)
        height = top_right.spherical.lat - bottom_left.spherical.lat

        quadrangle_patch = Quadrangle((bottom_left.lon, bottom_left.lat), width, height, resolution=1000)
        quadrangle_coordinates = quadrangle_patch.get_xy()
        c = SkyCoord(quadrangle_coordinates[:, 0]*u.deg, quadrangle_coordinates[:, 1]*u.deg, frame=bottom_left.frame)
        c.transform_to(self.coordinate_frame)
        mesh = self._coords_to_xyz(c)
        self.plotter.add_mesh(mesh, **kwargs)

    def plot_field_lines(self, field_lines, **kwargs):
        """
        Plots the field lines from `pfsspy`.

        Parameters
        ----------
        field_lines : `pfsspy.fieldline.FieldLines`
            Field lines to be plotted.
        **kwargs :
            Keyword arguments are handed to `pyvista.Plotter.add_mesh`.
        """
        for field_line in field_lines:
            grid = self._coords_to_xyz(field_line.coords.ravel())
            field_line_mesh = pv.StructuredGrid(grid[:, 0], grid[:, 1], grid[:, 2])
            color = {0: 'black', -1: 'tab:blue', 1: 'tab:red'}.get(field_line.polarity)
            self.plotter.add_mesh(field_line_mesh, color=color, **kwargs)<|MERGE_RESOLUTION|>--- conflicted
+++ resolved
@@ -155,9 +155,17 @@
         """
         cmap = kwargs.pop('cmap', m.cmap)
         mesh = self._pyvista_mesh(m)
-<<<<<<< HEAD
-        self.plotter.add_mesh(mesh, cmap=cmap, **kwargs)
-        return mesh
+
+        if clip_interval is not None:
+            if len(clip_interval) == 2:
+                clim = self._get_clim(data=mesh['data'],
+                                      clip_interval=clip_interval)
+            else:
+                raise ValueError("Clip percentile interval must be "
+                                 "specified as two numbers.")
+        else:
+            clim = [0, 1]
+        self.plotter.add_mesh(mesh, cmap=cmap, clim=clim, **kwargs)
 
     def plot_map_sequence(self, *args, interval=2, **kwargs):
         """
@@ -196,19 +204,6 @@
         self.bg_plotter.enable_anti_aliasing()
         self.bg_plotter.hide_axes()
         self.bg_plotter.app.exec_()
-=======
->>>>>>> d50dc810
-
-        if clip_interval is not None:
-            if len(clip_interval) == 2:
-                clim = self._get_clim(data=mesh['data'],
-                                      clip_interval=clip_interval)
-            else:
-                raise ValueError("Clip percentile interval must be "
-                                 "specified as two numbers.")
-        else:
-            clim = [0, 1]
-        self.plotter.add_mesh(mesh, cmap=cmap, clim=clim, **kwargs)
 
     def plot_coordinates(self, coords, radius=0.05, **kwargs):
         """
