[tox]
min_version = 4.0
requires =
    tox-pypi-filter>=0.14
envlist =
<<<<<<< HEAD
    py{311,312,313}
    py313-devdeps
    py311-oldestdeps
    py312-figure{,-devdeps}
=======
    py{312,313,314}
    py314-devdeps
    py312-oldestdeps
    codestyle
>>>>>>> 5e94c2f4
    build_docs
    codestyle

[testenv]
pypi_filter = https://raw.githubusercontent.com/sunpy/sunpy/main/.test_package_pins.txt
allowlist_externals =
    /bin/sh
    xvfb-run
# Run the tests in a temporary directory to make sure that we don't import
# the package from the source tree
change_dir = .tmp/{envname}
description =
    run tests
    oldestdeps: with the oldest supported version of key dependencies
    devdeps: with the latest developer version of key dependencies
    figure: runs the figure test suite.
pass_env =
    # A variable to tell tests we are on a CI system
    CI
    # Custom compiler locations (such as ccache)
    CC
    # Location of locales (needed by sphinx on some systems)
    LOCALE_ARCHIVE
    # If the user has set a LC override we should follow it
    LC_ALL
set_env =
    PYVISTA_OFF_SCREEN = True
    MPLBACKEND = agg
    devdeps: PIP_EXTRA_INDEX_URL = https://pypi.anaconda.org/astropy/simple https://pypi.anaconda.org/scientific-python-nightly-wheels/simple https://pypi.anaconda.org/liberfa/simple
deps =
    # devdeps is intended to be used to install the latest developer version of key dependencies.
    # For packages which publish nightly wheels this will pull the latest nightly
    devdeps: astropy>=0.0.dev0
    devdeps: sunpy>=0.0.dev0
    # Packages without nightly wheels will be built from source like this
    devdeps: git+https://github.com/pyvista/pyvista.git
    # Handle minimum dependencies via minimum_dependencies
    oldestdeps: minimum_dependencies
    # Figure tests need a tightly controlled environment
    figure-!devdeps: astropy==7.1.0
    figure-!devdeps: sunpy==7.0.1
    figure-!devdeps: pyvista==0.46.3
# The following indicates which extras_require will be installed
extras =
    tests
commands_pre =
    oldestdeps: minimum_dependencies sunkit_pyvista --filename requirements-min.txt
    oldestdeps: pip install -r requirements-min.txt
    pip freeze --all --no-input
commands =
    python -c "import pyvista;print(pyvista.Report(gpu=False))"
    figure: /bin/sh -c "mkdir -p ./figure_test_images; python -c 'import matplotlib as mpl; print(mpl.ft2font.__file__, mpl.ft2font.__freetype_version__, mpl.ft2font.__freetype_build_type__)' > ./figure_test_images/figure_version_info.txt"
    figure: /bin/sh -c "pip freeze >> ./figure_test_images/figure_version_info.txt"
    figure: /bin/sh -c "cat ./figure_test_images/figure_version_info.txt"
    figure: python -c "import sunkit_pyvista.tests.helpers as h; print(h.get_hash_library_name())"
    # To amend the pytest command for different factors you can add a line
    # which starts with a factor like `online: --remote-data=any \`
    # If you have no factors which require different commands this is all you need:
    pytest \
    -vvv \
    -r fEs \
    --pyargs sunkit_pyvista \
    --cov-report=xml \
    --cov=sunkit_pyvista \
    --cov-config={toxinidir}/.coveragerc \
    {toxinidir}/docs \
    figure: -m "mpl_image_compare" \
    figure: --mpl \
    figure: --remote-data=any \
    figure: --mpl-generate-summary=html \
    figure: --mpl-baseline-path=https://raw.githubusercontent.com/sunpy/sunpy-figure-tests/sunkit-pyvista-main/figures/{envname}/ \
    {posargs}

[testenv:codestyle]
pypi_filter =
skip_install = true
description = Run all style and file checks with pre-commit
deps =
    pre-commit
commands =
    pre-commit install-hooks
    pre-commit run --color always --all-files --show-diff-on-failure

[testenv:build_docs]
description = invoke sphinx-build to build the HTML docs
change_dir =
    docs
extras =
    docs
commands =
    sphinx-build -j auto --color -W --keep-going -b html -d _build/.doctrees . _build/html {posargs}<|MERGE_RESOLUTION|>--- conflicted
+++ resolved
@@ -3,17 +3,10 @@
 requires =
     tox-pypi-filter>=0.14
 envlist =
-<<<<<<< HEAD
-    py{311,312,313}
-    py313-devdeps
-    py311-oldestdeps
-    py312-figure{,-devdeps}
-=======
     py{312,313,314}
     py314-devdeps
     py312-oldestdeps
     codestyle
->>>>>>> 5e94c2f4
     build_docs
     codestyle
 
