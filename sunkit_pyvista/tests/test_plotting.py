--- conflicted
+++ resolved
@@ -3,16 +3,12 @@
 """
 
 import pytest
-<<<<<<< HEAD
 import pyvista as pv
-=======
-import pyvista
 
 import astropy.constants as const
 import astropy.units as u
 from astropy.coordinates import SkyCoord
 
->>>>>>> 522853d6
 import sunpy.data.test as test
 import sunpy.map as smap
 from sunpy.coordinates import frames
