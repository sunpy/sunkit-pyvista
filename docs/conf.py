# -*- coding: utf-8 -*-
#
# Configuration file for the Sphinx documentation builder.
#
# This file does only contain a selection of the most common options. For a
# full list see the documentation:
# http://www.sphinx-doc.org/en/master/config


# -- Project information -----------------------------------------------------

project = 'sunkit-pyvista'
copyright = '2021, '
author = ''

# The full version, including alpha/beta/rc tags
from sunkit_pyvista import __version__
release = __version__

# Use the sunpy theme
from sunpy_sphinx_theme.conf import *
from sphinx_gallery.sorting import ExampleTitleSortKey

import pyvista
import numpy as np
# necessary when building the sphinx gallery
pyvista.BUILDING_GALLERY = True
pyvista.OFF_SCREEN = True

# Optional - set parameters like theme or window size
pyvista.set_plot_theme('document')
pyvista.rcParams['window_size'] = np.array([1024, 768]) * 2

# -- General configuration ---------------------------------------------------

# Add any Sphinx extension module names here, as strings. They can be
# extensions coming with Sphinx (named 'sphinx.ext.*') or your custom
# ones.
extensions = [
    'sphinx.ext.autodoc',
    'sphinx.ext.intersphinx',
    'sphinx.ext.todo',
    'sphinx.ext.coverage',
    'sphinx.ext.inheritance_diagram',
    'sphinx.ext.viewcode',
    'sphinx.ext.napoleon',
    'sphinx.ext.doctest',
    'sphinx.ext.mathjax',
    'sphinx_automodapi.automodapi',
    'sphinx_automodapi.smart_resolver',
    'sphinx_gallery.gen_gallery',
]

# Add any paths that contain templates here, relative to this directory.
# templates_path = ['_templates']

# List of patterns, relative to source directory, that match files and
# directories to ignore when looking for source files.
# This pattern also affects html_static_path and html_extra_path.
exclude_patterns = ['_build', 'Thumbs.db', '.DS_Store']

# The suffix(es) of source filenames.
# You can specify multiple suffix as a list of string:
source_suffix = '.rst'

# The master toctree document.
master_doc = 'index'

# -- Options for intersphinx extension ---------------------------------------

# Example configuration for intersphinx: refer to the Python standard library.
intersphinx_mapping = {'https://docs.python.org/': None}

# -- Options for HTML output -------------------------------------------------

# Add any paths that contain custom static files (such as style sheets) here,
# relative to this directory. They are copied after the builtin static files,
# so a file named "default.css" will overwrite the builtin "default.css".
# html_static_path = ['_static']

sphinx_gallery_conf = {
    'filename_pattern': '^((?!skip_).)*$',
    'examples_dirs': os.path.join('..', 'examples'),
    'within_subsection_order': ExampleTitleSortKey,
    'gallery_dirs': os.path.join('generated', 'gallery'),
    # Comes from the theme.
    'default_thumb_file': os.path.join(html_static_path[0], 'img', 'sunpy_icon_128x128.png'),
    'abort_on_example_error': False,
    'only_warn_on_example_error': True,
    'plot_gallery': True,
    'remove_config_comments': True,
<<<<<<< HEAD
    'doc_module': ('sunpy'),
=======
    'doc_module': ('sunkit_pyvista'),
    # "image_scrapers": ('pyvista', 'matplotlib' ),
>>>>>>> 0f42a3af
}<|MERGE_RESOLUTION|>--- conflicted
+++ resolved
@@ -89,10 +89,5 @@
     'only_warn_on_example_error': True,
     'plot_gallery': True,
     'remove_config_comments': True,
-<<<<<<< HEAD
-    'doc_module': ('sunpy'),
-=======
     'doc_module': ('sunkit_pyvista'),
-    # "image_scrapers": ('pyvista', 'matplotlib' ),
->>>>>>> 0f42a3af
 }