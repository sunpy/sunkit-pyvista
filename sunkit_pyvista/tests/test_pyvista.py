--- conflicted
+++ resolved
@@ -70,7 +70,16 @@
     assert plotter.plotter.mesh.n_cells == 1
     assert plotter.plotter.mesh.n_points == 3
 
-<<<<<<< HEAD
+    # Tests plotting of a small sphere
+    sphere = SkyCoord(lon=225*u.deg,
+                      lat=45*u.deg,
+                      distance=1*const.R_sun,
+                      frame='heliocentricinertial')
+    plotter.plot_coordinates(sphere)
+    assert plotter.plotter.mesh.n_cells == 1680
+    assert plotter.plotter.mesh.n_points == 842
+    expected_center = [-0.5000000149011612, -0.5, 0.7071067690849304]
+    assert np.allclose(plotter.plotter.mesh.center, expected_center)
 
 def test_clip_interval(aia171_test_map, plotter):
     plotter.plot_map(aia171_test_map, clip_interval=(1, 99)*u.percent)
@@ -86,16 +95,4 @@
 
     with pytest.raises(ValueError, match=r"Clip percentile interval must be "
                        r"specified as two numbers."):
-        plotter.plot_map(aia171_test_map, clip_interval=(1, 50, 99)*u.percent)
-=======
-    # Tests plotting of a small sphere
-    sphere = SkyCoord(lon=225*u.deg,
-                      lat=45*u.deg,
-                      distance=1*const.R_sun,
-                      frame='heliocentricinertial')
-    plotter.plot_coordinates(sphere)
-    assert plotter.plotter.mesh.n_cells == 1680
-    assert plotter.plotter.mesh.n_points == 842
-    expected_center = [-0.5000000149011612, -0.5, 0.7071067690849304]
-    assert np.allclose(plotter.plotter.mesh.center, expected_center)
->>>>>>> c94f689a
+        plotter.plot_map(aia171_test_map, clip_interval=(1, 50, 99)*u.percent)