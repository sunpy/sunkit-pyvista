--- conflicted
+++ resolved
@@ -1,11 +1,7 @@
 repos:
     # This should be before any formatting hooks like isort
   - repo: https://github.com/astral-sh/ruff-pre-commit
-<<<<<<< HEAD
-    rev: "v0.13.2"
-=======
     rev: "v0.13.3"
->>>>>>> 9bab07b0
     hooks:
       - id: ruff
         args: ["--fix", "--unsafe-fixes"]
