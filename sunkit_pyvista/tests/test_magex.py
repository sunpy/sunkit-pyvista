import matplotlib.pyplot as plt
import numpy as np
import pyvista as pv
from matplotlib import colors
from sunpy.coordinates import HeliocentricInertial

<<<<<<< HEAD
import astropy.constants as const
import astropy.units as u
from astropy.coordinates import SkyCoord
=======
from sunkit_pyvista import SunpyPlotter
from sunkit_pyvista.magex import pfss_to_grid
>>>>>>> a5bc1ffb

import sunpy.map as smap
from sunkit_magex import pfss
from sunkit_magex.pfss import tracing
from sunkit_magex.pfss.sample_data import get_gong_map

from sunkit_pyvista import SunpyPlotter


def test_field_lines_figure(aia171_test_map, plotter, verify_cache_image):
    gong_fname = get_gong_map()
    gong_map = smap.Map(gong_fname)
    nrho = 35
    rss = 2.5
    lat = np.linspace(-np.pi / 2, np.pi / 2, 8, endpoint=False)
    lon = np.linspace(0, 2 * np.pi, 8, endpoint=False)
    lat, lon = np.meshgrid(lat, lon, indexing="ij")
    lat, lon = lat.ravel() * u.rad, lon.ravel() * u.rad
    radius = 1.2
    tracer = tracing.PythonTracer()
    input_ = pfss.Input(gong_map, nrho, rss)
    output_ = pfss.pfss(input_)
    seeds = SkyCoord(lon, lat, radius * const.R_sun, frame=gong_map.coordinate_frame)
    field_lines = tracer.trace(seeds, output_)

    def color_function(field_line):
        norm = colors.LogNorm(vmin=1, vmax=1000)
        cmap = plt.get_cmap("magma")
        return cmap(norm(np.abs(field_line.expansion_factor)))

    plotter.plot_map(aia171_test_map)
    plotter.plot_field_lines(field_lines, color_func=color_function)
    plotter.show(cpos=(0, 1, 0), before_close_callback=verify_cache_image)


def test_field_lines_and_color_func(plotter):
    gong_fname = get_gong_map()
    gong_map = smap.Map(gong_fname)
    nrho = 35
    rss = 2.5
    lat = np.linspace(-np.pi / 2, np.pi / 2, 8, endpoint=False)
    lon = np.linspace(0, 2 * np.pi, 8, endpoint=False)
    lat, lon = np.meshgrid(lat, lon, indexing="ij")
    lat, lon = lat.ravel() * u.rad, lon.ravel() * u.rad
    radius = 1.2
    tracer = tracing.PythonTracer()
    input_ = pfss.Input(gong_map, nrho, rss)
    output_ = pfss.pfss(input_)
    seeds = SkyCoord(lon, lat, radius * const.R_sun, frame=gong_map.coordinate_frame)
    field_lines = tracer.trace(seeds, output_)
    plotter.plot_field_lines(field_lines)
    assert isinstance(plotter.all_meshes["field_lines"][0], pv.PolyData)

    def color_func(field_line):
        norm = colors.LogNorm(vmin=1, vmax=1000)
        cmap = plt.get_cmap("viridis")
        return cmap(norm(np.abs(field_line.expansion_factor)))

    plotter = SunpyPlotter()
    plotter.plot_field_lines(field_lines, color_func=color_func)


def test_pfss_to_grid():
    pfss = pytest.importorskip("sunkit_magex.pfss")

    from sunkit_magex.pfss.sample_data import get_gong_map

    gong_fname = get_gong_map()
    gong_map = smap.Map(gong_fname)
    nrho = 35
    rss = 2.5
    lat = np.linspace(-np.pi / 2, np.pi / 2, 8, endpoint=False)
    lon = np.linspace(0, 2 * np.pi, 8, endpoint=False)
    lat, lon = np.meshgrid(lat, lon, indexing="ij")
    lat, lon = lat.ravel() * u.rad, lon.ravel() * u.rad
    input_ = pfss.Input(gong_map, nrho, rss)
    output_ = pfss.pfss(input_)
    pfss_grid = pfss_to_grid(output_, HeliocentricInertial())
    assert pfss_grid.point_data.keys() == ["Br", "Btheta", "Bphi"]<|MERGE_RESOLUTION|>--- conflicted
+++ resolved
@@ -4,14 +4,9 @@
 from matplotlib import colors
 from sunpy.coordinates import HeliocentricInertial
 
-<<<<<<< HEAD
 import astropy.constants as const
 import astropy.units as u
 from astropy.coordinates import SkyCoord
-=======
-from sunkit_pyvista import SunpyPlotter
-from sunkit_pyvista.magex import pfss_to_grid
->>>>>>> a5bc1ffb
 
 import sunpy.map as smap
 from sunkit_magex import pfss
@@ -19,6 +14,7 @@
 from sunkit_magex.pfss.sample_data import get_gong_map
 
 from sunkit_pyvista import SunpyPlotter
+from sunkit_pyvista.magex import pfss_to_grid
 
 
 def test_field_lines_figure(aia171_test_map, plotter, verify_cache_image):
