--- conflicted
+++ resolved
@@ -46,15 +46,10 @@
     'sphinx.ext.inheritance_diagram',
     'sphinx.ext.intersphinx',
     'sphinx.ext.mathjax',
-<<<<<<< HEAD
-    'sphinx_automodapi.automodapi',
-    'sphinx_automodapi.smart_resolver',
-    'sphinx_gallery.gen_gallery',
-=======
     'sphinx.ext.napoleon',
     'sphinx.ext.todo',
     'sphinx.ext.viewcode',
->>>>>>> 5ca74c8a
+    'sphinx_gallery.gen_gallery'
 ]
 
 # Add any paths that contain templates here, relative to this directory.
