# Licensed under a 3-clause BSD style license - see LICENSE.rst

<<<<<<< HEAD
from .version import __version__
from .plotter import *
from .draw import *
=======
from .plotter import *
from .version import __version__
>>>>>>> 04fffd11
<|MERGE_RESOLUTION|>--- conflicted
+++ resolved
@@ -1,10 +1,5 @@
 # Licensed under a 3-clause BSD style license - see LICENSE.rst
 
-<<<<<<< HEAD
-from .version import __version__
 from .plotter import *
 from .draw import *
-=======
-from .plotter import *
-from .version import __version__
->>>>>>> 04fffd11
+from .version import __version__